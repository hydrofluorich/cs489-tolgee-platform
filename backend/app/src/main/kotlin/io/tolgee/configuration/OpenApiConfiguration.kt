--- conflicted
+++ resolved
@@ -15,11 +15,8 @@
 import org.springframework.web.method.HandlerMethod
 import java.lang.reflect.Method
 
-<<<<<<< HEAD
+private const val API_REPOSITORY_EXCLUDE = "!/api/repository/**"
 private const val BILLING_EXCLUSION = "!/v2/**/billing/**"
-=======
-private const val API_REPOSITORY_EXCLUDE = "!/api/repository/**"
->>>>>>> dabcde22
 
 @Configuration
 class OpenApiConfiguration {
@@ -47,11 +44,7 @@
   fun internalV1OpenApi(): GroupedOpenApi? {
     return internalGroupForPaths(
       paths = arrayOf("/api/**"),
-<<<<<<< HEAD
-      excludedPaths = arrayOf(BILLING_EXCLUSION),
-=======
-      excludedPaths = arrayOf(API_REPOSITORY_EXCLUDE),
->>>>>>> dabcde22
+      excludedPaths = arrayOf(BILLING_EXCLUSION, API_REPOSITORY_EXCLUDE),
       name = "V1 Internal - for Tolgee Web application"
     )
   }
@@ -60,11 +53,7 @@
   fun internalV2OpenApi(): GroupedOpenApi? {
     return internalGroupForPaths(
       paths = arrayOf("/v2/**"),
-<<<<<<< HEAD
-      excludedPaths = arrayOf(BILLING_EXCLUSION),
-=======
-      excludedPaths = arrayOf(API_REPOSITORY_EXCLUDE),
->>>>>>> dabcde22
+      excludedPaths = arrayOf(BILLING_EXCLUSION, API_REPOSITORY_EXCLUDE),
       name = "V2 Internal - for Tolgee Web application"
     )
   }
@@ -73,11 +62,7 @@
   fun internalAllOpenApi(): GroupedOpenApi? {
     return internalGroupForPaths(
       paths = arrayOf("/v2/**", "/api/**"),
-<<<<<<< HEAD
-      excludedPaths = arrayOf(BILLING_EXCLUSION),
-=======
-      excludedPaths = arrayOf(API_REPOSITORY_EXCLUDE),
->>>>>>> dabcde22
+      excludedPaths = arrayOf(BILLING_EXCLUSION, API_REPOSITORY_EXCLUDE),
       name = "All Internal - for Tolgee Web application"
     )
   }
@@ -86,11 +71,7 @@
   fun apiKeyAllOpenApi(): GroupedOpenApi? {
     return apiKeyGroupForPaths(
       paths = arrayOf("/api/**", "/v2/**"),
-<<<<<<< HEAD
-      excludedPaths = arrayOf(BILLING_EXCLUSION),
-=======
-      excludedPaths = arrayOf(API_REPOSITORY_EXCLUDE),
->>>>>>> dabcde22
+      excludedPaths = arrayOf(BILLING_EXCLUSION, API_REPOSITORY_EXCLUDE),
       name = "Accessible with API key"
     )
   }
@@ -99,11 +80,7 @@
   fun apiKeyV1OpenApi(): GroupedOpenApi? {
     return apiKeyGroupForPaths(
       paths = arrayOf("/api/**"),
-<<<<<<< HEAD
-      excludedPaths = arrayOf(BILLING_EXCLUSION),
-=======
-      excludedPaths = arrayOf(API_REPOSITORY_EXCLUDE),
->>>>>>> dabcde22
+      excludedPaths = arrayOf(BILLING_EXCLUSION, API_REPOSITORY_EXCLUDE),
       name = "V1 Accessible with API key"
     )
   }
@@ -112,16 +89,11 @@
   fun apiKeyV2OpenApi(): GroupedOpenApi? {
     return apiKeyGroupForPaths(
       paths = arrayOf("/v2/**"),
-<<<<<<< HEAD
-      excludedPaths = arrayOf(BILLING_EXCLUSION),
-=======
-      excludedPaths = arrayOf(API_REPOSITORY_EXCLUDE),
->>>>>>> dabcde22
+      excludedPaths = arrayOf(BILLING_EXCLUSION, API_REPOSITORY_EXCLUDE),
       name = "V2 Accessible with API key V2"
     )
   }
 
-<<<<<<< HEAD
   @Bean
   fun billingOpenApi(): GroupedOpenApi? {
     return internalGroupForPaths(
@@ -289,164 +261,4 @@
       else -> null
     }
   }
-=======
-  private fun internalGroupForPaths(
-    paths: Array<String>,
-    excludedPaths: Array<String> = arrayOf(),
-    name: String
-  ): GroupedOpenApi? {
-    val operationHandlers = HashMap<Operation, HandlerMethod>()
-    val handlerPaths = HashMap<Method, MutableList<String>>()
-
-    return GroupedOpenApi.builder().group(name)
-      .addOperationCustomizer { operation: Operation, handlerMethod: HandlerMethod ->
-        operationHandlers[operation] = handlerMethod
-        operation
-      }.pathsToMatch(*paths).pathsToExclude(*excludedPaths)
-      .addOpenApiCustomiser { openApi ->
-        val newPaths = Paths()
-        openApi.paths.forEach { pathEntry ->
-          val operations = ArrayList<Operation>()
-          val newPathItem = PathItem()
-          val oldPathItem = pathEntry.value
-          oldPathItem.readOperations().forEach { operation ->
-            val isParameterConsumed = operation?.parameters?.any {
-              it.name == PROJECT_ID_PARAMETER
-            } == true
-            val pathContainsProjectId = pathEntry.key.contains("{$PROJECT_ID_PARAMETER}")
-            val parameterIsMissingAtAll = !pathContainsProjectId && !isParameterConsumed
-            val otherMethodPathContainsProjectId = handlerPaths[
-              operationHandlers[operation]
-                ?.method
-            ]?.any { it.contains("{projectId}") }
-              ?: false
-            // If controller method has another method which request mapping path contains {projectId},
-            // this operation is then considered as one for access for API key and removed from
-            // internal operations
-            val isApiKeyOperation = !pathContainsProjectId && otherMethodPathContainsProjectId
-
-            if ((pathContainsProjectId || parameterIsMissingAtAll) && !isApiKeyOperation) {
-              operations.add(operation)
-            }
-
-            if (!isParameterConsumed && pathContainsProjectId) {
-              val param = Parameter().apply {
-                name(PROJECT_ID_PARAMETER)
-                `in` = "path"
-                required = true
-                allowEmptyValue = false
-                schema = IntegerSchema().apply { format = "int64" }
-              }
-              operation.parameters?.apply {
-                add(param)
-              } ?: let {
-                operation.parameters = mutableListOf(param)
-              }
-            }
-
-            operation.parameters?.removeIf {
-              val isQueryApiKey = it.name == "ak" && it.`in` == "query"
-              val isHeaderApiKey = it.name == "X-API-Key" && it.`in` == "header"
-              isQueryApiKey || isHeaderApiKey
-            }
-          }
-
-          operations.forEach { operation ->
-            newPathItem.operation(oldPathItem.getHttpMethod(operation), operation)
-          }
-
-          if (operations.isNotEmpty()) {
-            newPaths.addPathItem(pathEntry.key, newPathItem)
-          }
-        }
-        openApi.paths = newPaths
-      }.addOpenApiCustomiser { openApi ->
-        openApi.paths.forEach { (path, value) ->
-          value.readOperations().forEach { operation ->
-            operationHandlers[operation]?.method?.let { method ->
-              handlerPaths[method] = handlerPaths[method].let {
-                it?.run {
-                  add(path)
-                  this
-                } ?: mutableListOf(path)
-              }
-            }
-          }
-        }
-      }
-      .handleLinks()
-      .pathsToExclude("/api/project/{$PROJECT_ID_PARAMETER}/sources/**")
-      .build()
-  }
-
-  fun apiKeyGroupForPaths(paths: Array<String>, excludedPaths: Array<String>, name: String): GroupedOpenApi? {
-    val operationHandlers = HashMap<Operation, HandlerMethod>()
-
-    return GroupedOpenApi.builder().group(name)
-      .pathsToMatch(*paths)
-      .pathsToExclude(*excludedPaths)
-      .addOpenApiCustomiser { openApi ->
-        val newPaths = Paths()
-        openApi.paths.forEach { pathEntry ->
-          val operations = ArrayList<Operation>()
-          val newPathItem = PathItem()
-          val oldPathItem = pathEntry.value
-          oldPathItem.readOperations().forEach { operation ->
-            val annotation = operationHandlers[operation]
-              ?.getMethodAnnotation(AccessWithApiKey::class.java)
-
-            if (annotation != null) {
-              val containsProjectIdParam = pathEntry.key
-                .contains("{$PROJECT_ID_PARAMETER}")
-              if (!pathEntry.key.matches("^/(?:api|v2)/projects?/\\{$PROJECT_ID_PARAMETER}.*".toRegex())) {
-                if (!containsProjectIdParam) {
-                  operation.parameters.removeIf { it.name == PROJECT_ID_PARAMETER }
-                }
-                operations.add(operation)
-              }
-            }
-          }
-
-          operations.forEach { operation ->
-            newPathItem.operation(oldPathItem.getHttpMethod(operation), operation)
-          }
-
-          if (operations.isNotEmpty()) {
-            newPaths.addPathItem(pathEntry.key, newPathItem)
-          }
-        }
-        openApi.paths = newPaths
-
-        val usedTags = newPaths.flatMap { it.value.readOperations() }.flatMap { it.tags }
-        openApi.tags.removeIf { !usedTags.contains(it.name) }
-      }
-      .addOperationCustomizer { operation: Operation, handlerMethod: HandlerMethod ->
-        operationHandlers[operation] = handlerMethod
-        operation
-      }.handleLinks().build()
-  }
-
-  private fun GroupedOpenApi.Builder.handleLinks(): GroupedOpenApi.Builder {
-    this.addOpenApiCustomiser {
-      it.components?.schemas?.values?.forEach {
-        it?.properties?.remove("_links")
-      }
-    }
-    return this
-  }
-
-  private fun PathItem.getHttpMethod(operation: Operation): PathItem.HttpMethod? {
-    return when (operation) {
-      this.get -> PathItem.HttpMethod.GET
-      this.delete -> PathItem.HttpMethod.DELETE
-      this.head -> PathItem.HttpMethod.HEAD
-      this.post -> PathItem.HttpMethod.POST
-      this.patch -> PathItem.HttpMethod.PATCH
-      this.put -> PathItem.HttpMethod.PUT
-      this.options -> PathItem.HttpMethod.OPTIONS
-      this.trace -> PathItem.HttpMethod.TRACE
-      else -> null
-    }
-  }
->>>>>>> dabcde22
 }