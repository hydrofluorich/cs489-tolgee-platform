--- conflicted
+++ resolved
@@ -1,11 +1,5 @@
 {
-<<<<<<< HEAD
   "name": "@tolgee/server",
-  "version": "1.0.0-alpha.20",
+  "version": "1.0.0-alpha.22",
   "description": "Dummy package.json to achieve same versioning as tolgee js libraries"
-=======
-  "name": "@polygloat/server",
-  "version": "1.0.0-alpha.22",
-  "description": "Dummy package.json to achieve same versioning as polygloat js libraries"
->>>>>>> 3512a70f
 }